"""
Collocation method
"""
import numpy as np
import casadi as cs
import casadi_tools as ct

<<<<<<< HEAD
from .polynomial_basis import PolynomialBasis, collocationPoints


class Pdq(object):
    """Polynomial-based Differential Quadrature (PDQ).

    See "Differential Quadrature and Its Application in Engineering: 
    Engineering Applications, Chang Shu, Springer, 2000, ISBN 978-1-85233-209-9"

    https://link.springer.com/content/pdf/10.1007%2F978-1-4471-0407-0.pdf
    """

    def __init__(self, t, poly_order=5, polynomial_type='chebyshev'):
        """Constructor

        @param t N+1 points defining N collocation intervals in ascending order.
        @param poly_order order of collocation polynomial.
        @param polynomial_type collocation polynomial type.
        """

        N = len(t) - 1

        # Make collocation points vector and differential matrices list
        collocation_points = []
        collocation_groups = []
        basis = []
        k = 0
        interval_index = []

        for i in range(N):
            t_i = collocationPoints(poly_order, polynomial_type) * (t[i + 1] - t[i]) + t[i]
            basis_i = PolynomialBasis(t_i)
            
            assert t_i.shape == (poly_order + 1,)

            # Ensure that the points are from left to right.
            assert np.all(np.diff(t_i) > 0)

            basis.append(basis_i)
            collocation_points.append(t_i)
            collocation_groups.append(np.arange(k, k + basis_i.numPoints))
            interval_index.append(k)
            k += basis_i.numPoints

        interval_index.append(k)

        # Stack collocation points in one vector
        collocation_points = np.hstack(collocation_points)

        self._basis = basis
        self._collocationPoints = collocation_points

        # Indices of collocation points belonging to the same interval, including both ends.
        self._collocationGroups = collocation_groups
        self._intervalBounds = np.array(t)
        self._polyOrder = poly_order
        self._intervalIndex = np.array(interval_index)


    @property
    def collocationPoints(self):
        """Collocation points"""
        return self._collocationPoints


    @property
    def numCollocationPoints(self):
        '''Total number of collocation points'''
        return len(self._collocationPoints)


    @property
    def intervalIndex(self):
        '''Indices corresponding to bounds of collocation intervals.'''
        return self._intervalIndex


    @property
    def intervalBounds(self):
        """Interval bounds"""
        return self._intervalBounds


    @property
    def numIntervals(self):
        '''Number of collocation intervals'''
        return len(self._intervalBounds) - 1


    @property
    def polyOrder(self):
        """Degree of interpolating polynomial"""
        return self._polyOrder


    @property
    def basis(self):
        '''Polynomial bases on each interval'''
        return self._basis


    @property
    def t0(self):
        """The leftmost collocation point"""
        return self._collocationPoints[0]


    @property
    def tf(self):
        """The rightmost collocation point"""
        return self._collocationPoints[-1]


    def intervalLength(self):
        """Distance between the leftmost and the rightmost collocation points

        TODO: deprecate?
        """
        return self._collocationPoints[-1] - self._collocationPoints[0]


    def derivative(self, y):
        """Calculate derivative from function values
        """
        assert y.shape[1] == self.numCollocationPoints
        
        dy = []
        k = 0

        for b in self._basis:
            dy.append(cs.mtimes(y[:, k : k + b.numPoints], b.D.T))
            k += b.numPoints

        return cs.horzcat(*dy)


    def integral(self, dy):
        """Calculate integral from derivative values
        """

        assert dy.shape[1] == self.numCollocationPoints

        y0 = cs.MX.zeros(dy.shape[0])
        y = []
        k = 0
        for i, b in enumerate(self._basis):
            N = b.numPoints - 1

            # Calculate y the equation 
            # dy = cs.mtimes(y[:, 1 :], D[: -1, 1 :].T)
            #invD = cs.inv(D[: -1, 1 :])
            #y.append(cs.transpose(cs.mtimes(invD, cs.transpose(dy[:, k : k + N]))))

            # TODO: this is correct only if both end points are collocation points
            # TODO: there should be a more precise way without dropping one point
            assert np.all(b.tau[[0, -1]] == self._intervalBounds[[i, i + 1]])
            y.append(cs.transpose(cs.solve(b.D[: -1, 1 :], cs.transpose(dy[:, k : k + N]))) + cs.repmat(y0, 1, N))
            k += b.numPoints
            y0 = y[-1][:, -1]

        return cs.horzcat(*y)


    def expandInput(self, u):
        '''Return input at collocation points given the input u on collocation intervals.
        '''

        n = self.numIntervals
        assert u.shape[1] == n
        return cs.horzcat(*[cs.repmat(u[:, k], 1, b.numPoints) for k, b in enumerate(self._basis)])


    def interpolator(self, continuity='both'):
        """Create interpolating function based on values at collocation points

        @param specifies continuity of the interpolated function at the interval boundaries:
        - 'left' means that the function in continuous from the left,
        - 'right' means that the function in continuous from the right,
        - 'both' means that the function is continuous both from the left and from the right.
        """

        groups = self._collocationGroups

        if continuity == 'left':
            side = 'right'
        elif continuity == 'right':
            side = 'left'
        else:
            raise ValueError('Invalid "continuity" value {0} in Pdq.interpolator()'.format(continuity))

        fi_cl = [barycentricInterpolator(b.tau) for b in self._basis]

        def interp(x, t):
            expected_x_cols = self._collocationPoints.size
            if x.shape[1] != expected_x_cols:
                raise ValueError('Invalid number of columns in interpolation point matrix')

            l = []
            
            for ti in np.atleast_1d(t):
                i = np.clip(np.searchsorted(self._intervalBounds, ti, side) - 1, 0, len(self._intervalBounds) - 2)  # interval index
                l.append(fi_cl[i](x[:, groups[i]], ti))
=======

def collocationPoints(order, scheme):
    '''Obtain collocation points of specific order and scheme.
    '''
    if scheme == 'chebyshev':
        return np.array([0]) if order == 0 else (1 - np.cos(np.pi * np.arange(order + 1) / order)) / 2
    else:
        return np.append(0, cs.collocation_points(order, scheme))


class PolynomialBasis(object):
    '''Polynomial basis.
    '''
    
    def __init__(self, tau):
        '''Make polynomial basis at the points tau.
        '''

        tau = np.atleast_1d(tau)
        assert tau.ndim == 1

        n = tau.size
        p = []

        for j in range(n):
            # Construct Lagrange polynomials to get the polynomial basis at the collocation point
            pp = np.poly1d([1])
            for r in range(n):
                if r != j:
                    pp *= np.poly1d([1, -tau[r]]) / (tau[j] - tau[r])

            p.append(pp)

        # Calculate lambdas for barycentric representation
        lam = 1 / np.array([np.prod([tau[k] - tau[np.arange(n) != k]]) for k in range(n)])

        # Construct differentiation matrix.
        #
        # The naive method, which has big error for large n, looks like this:
        # D = np.atleast_2d(np.hstack([np.atleast_2d(np.polyder(pp)(tau)).T for pp in p]))
        #
        # We use a better method from here: http://richard.baltensp.home.hefr.ch/Publications/3.pdf
        
        D = np.zeros((n, n))
        for j in range(n):
            for k in range(n):
                if j != k:
                    D[j, k] = lam[k] / lam[j] / (tau[j] - tau[k])
                else:
                    D[j, k] = -np.sum([lam[i] / lam[j] / (tau[j] - tau[i]) for i in range(n) if i != j])

        self.poly = p
        self.D = D
        self.tau = np.array(tau)
        self._lam = lam

    
    @property
    def numPoints(self):
        return len(self.tau)


    def interpolationMatrix(self, t):
        '''Interpolation matrix to points t.
        '''

        t = np.atleast_1d(t)    # Convert to numpy type s.t. the indexing below works
        assert np.ndim(t) == 1 
        
        r = []
        for xi in t:
            # Check if xi is in tau
            ind = xi == self.tau

            if np.any(ind):
                # At a node
                assert np.sum(ind) == 1
                y = ind.astype(float)
            else:
                # Between nodes
                y = (self._lam / (xi - self.tau)) / np.sum(self._lam / (xi - self.tau))
>>>>>>> 3f4287dd

            r.append(y)

        return np.vstack(r)


def polynomialInterpolator(x):
    """Polynomial interpolator with nodes at x"""

    assert x.ndim == 1
    N = x.size - 1
    n = np.atleast_2d(np.arange(N + 1)).T
    X = x ** n

    return lambda u, xx: np.dot(u, np.linalg.solve(X, xx ** n))


def barycentricInterpolator(x):
    """Barycentric interpolator with nodes at x"""

    basis = PolynomialBasis(x)

    def p(u, xq):
        return np.dot(u, basis.interpolationMatrix(xq).T)

    return p


def cheb(N, t0, tf):
    """Chebyshev grid and differentiation matrix

    The code is based on cheb.m function from the book
    "Spectral Methods in MATLAB" by Lloyd N. Trefethen 
    http://citeseerx.ist.psu.edu/viewdoc/download?doi=10.1.1.473.7647&rep=rep1&type=pdf

    @param N order of collocation polynomial.
    @param t0 left end of the collocation interval
    @param t0 right end of the collocation interval

    @return a tuple (D, t) where D is a (N+1)-by-(N+1) differentiation matrix 
    and t is a vector of points of length N+1 such that t[0] == t0 and t[-1] == tf.

    TODO: deprecate?
    """
    
    tau = collocationPoints(N, 'chebyshev')
    basis = PolynomialBasis(tau)
    return basis.D / (tf - t0), tau * (tf - t0) + t0<|MERGE_RESOLUTION|>--- conflicted
+++ resolved
@@ -5,210 +5,6 @@
 import casadi as cs
 import casadi_tools as ct
 
-<<<<<<< HEAD
-from .polynomial_basis import PolynomialBasis, collocationPoints
-
-
-class Pdq(object):
-    """Polynomial-based Differential Quadrature (PDQ).
-
-    See "Differential Quadrature and Its Application in Engineering: 
-    Engineering Applications, Chang Shu, Springer, 2000, ISBN 978-1-85233-209-9"
-
-    https://link.springer.com/content/pdf/10.1007%2F978-1-4471-0407-0.pdf
-    """
-
-    def __init__(self, t, poly_order=5, polynomial_type='chebyshev'):
-        """Constructor
-
-        @param t N+1 points defining N collocation intervals in ascending order.
-        @param poly_order order of collocation polynomial.
-        @param polynomial_type collocation polynomial type.
-        """
-
-        N = len(t) - 1
-
-        # Make collocation points vector and differential matrices list
-        collocation_points = []
-        collocation_groups = []
-        basis = []
-        k = 0
-        interval_index = []
-
-        for i in range(N):
-            t_i = collocationPoints(poly_order, polynomial_type) * (t[i + 1] - t[i]) + t[i]
-            basis_i = PolynomialBasis(t_i)
-            
-            assert t_i.shape == (poly_order + 1,)
-
-            # Ensure that the points are from left to right.
-            assert np.all(np.diff(t_i) > 0)
-
-            basis.append(basis_i)
-            collocation_points.append(t_i)
-            collocation_groups.append(np.arange(k, k + basis_i.numPoints))
-            interval_index.append(k)
-            k += basis_i.numPoints
-
-        interval_index.append(k)
-
-        # Stack collocation points in one vector
-        collocation_points = np.hstack(collocation_points)
-
-        self._basis = basis
-        self._collocationPoints = collocation_points
-
-        # Indices of collocation points belonging to the same interval, including both ends.
-        self._collocationGroups = collocation_groups
-        self._intervalBounds = np.array(t)
-        self._polyOrder = poly_order
-        self._intervalIndex = np.array(interval_index)
-
-
-    @property
-    def collocationPoints(self):
-        """Collocation points"""
-        return self._collocationPoints
-
-
-    @property
-    def numCollocationPoints(self):
-        '''Total number of collocation points'''
-        return len(self._collocationPoints)
-
-
-    @property
-    def intervalIndex(self):
-        '''Indices corresponding to bounds of collocation intervals.'''
-        return self._intervalIndex
-
-
-    @property
-    def intervalBounds(self):
-        """Interval bounds"""
-        return self._intervalBounds
-
-
-    @property
-    def numIntervals(self):
-        '''Number of collocation intervals'''
-        return len(self._intervalBounds) - 1
-
-
-    @property
-    def polyOrder(self):
-        """Degree of interpolating polynomial"""
-        return self._polyOrder
-
-
-    @property
-    def basis(self):
-        '''Polynomial bases on each interval'''
-        return self._basis
-
-
-    @property
-    def t0(self):
-        """The leftmost collocation point"""
-        return self._collocationPoints[0]
-
-
-    @property
-    def tf(self):
-        """The rightmost collocation point"""
-        return self._collocationPoints[-1]
-
-
-    def intervalLength(self):
-        """Distance between the leftmost and the rightmost collocation points
-
-        TODO: deprecate?
-        """
-        return self._collocationPoints[-1] - self._collocationPoints[0]
-
-
-    def derivative(self, y):
-        """Calculate derivative from function values
-        """
-        assert y.shape[1] == self.numCollocationPoints
-        
-        dy = []
-        k = 0
-
-        for b in self._basis:
-            dy.append(cs.mtimes(y[:, k : k + b.numPoints], b.D.T))
-            k += b.numPoints
-
-        return cs.horzcat(*dy)
-
-
-    def integral(self, dy):
-        """Calculate integral from derivative values
-        """
-
-        assert dy.shape[1] == self.numCollocationPoints
-
-        y0 = cs.MX.zeros(dy.shape[0])
-        y = []
-        k = 0
-        for i, b in enumerate(self._basis):
-            N = b.numPoints - 1
-
-            # Calculate y the equation 
-            # dy = cs.mtimes(y[:, 1 :], D[: -1, 1 :].T)
-            #invD = cs.inv(D[: -1, 1 :])
-            #y.append(cs.transpose(cs.mtimes(invD, cs.transpose(dy[:, k : k + N]))))
-
-            # TODO: this is correct only if both end points are collocation points
-            # TODO: there should be a more precise way without dropping one point
-            assert np.all(b.tau[[0, -1]] == self._intervalBounds[[i, i + 1]])
-            y.append(cs.transpose(cs.solve(b.D[: -1, 1 :], cs.transpose(dy[:, k : k + N]))) + cs.repmat(y0, 1, N))
-            k += b.numPoints
-            y0 = y[-1][:, -1]
-
-        return cs.horzcat(*y)
-
-
-    def expandInput(self, u):
-        '''Return input at collocation points given the input u on collocation intervals.
-        '''
-
-        n = self.numIntervals
-        assert u.shape[1] == n
-        return cs.horzcat(*[cs.repmat(u[:, k], 1, b.numPoints) for k, b in enumerate(self._basis)])
-
-
-    def interpolator(self, continuity='both'):
-        """Create interpolating function based on values at collocation points
-
-        @param specifies continuity of the interpolated function at the interval boundaries:
-        - 'left' means that the function in continuous from the left,
-        - 'right' means that the function in continuous from the right,
-        - 'both' means that the function is continuous both from the left and from the right.
-        """
-
-        groups = self._collocationGroups
-
-        if continuity == 'left':
-            side = 'right'
-        elif continuity == 'right':
-            side = 'left'
-        else:
-            raise ValueError('Invalid "continuity" value {0} in Pdq.interpolator()'.format(continuity))
-
-        fi_cl = [barycentricInterpolator(b.tau) for b in self._basis]
-
-        def interp(x, t):
-            expected_x_cols = self._collocationPoints.size
-            if x.shape[1] != expected_x_cols:
-                raise ValueError('Invalid number of columns in interpolation point matrix')
-
-            l = []
-            
-            for ti in np.atleast_1d(t):
-                i = np.clip(np.searchsorted(self._intervalBounds, ti, side) - 1, 0, len(self._intervalBounds) - 2)  # interval index
-                l.append(fi_cl[i](x[:, groups[i]], ti))
-=======
 
 def collocationPoints(order, scheme):
     '''Obtain collocation points of specific order and scheme.
@@ -290,7 +86,6 @@
             else:
                 # Between nodes
                 y = (self._lam / (xi - self.tau)) / np.sum(self._lam / (xi - self.tau))
->>>>>>> 3f4287dd
 
             r.append(y)
 
